--- conflicted
+++ resolved
@@ -1,7 +1,3 @@
-<<<<<<< HEAD
-=======
-import asyncio
->>>>>>> 8bc44b3e
 from functools import partial
 from typing import Dict, Union
 
@@ -13,12 +9,7 @@
 from ..utils.locks import Lock
 from ..utils.proxy_propery import ProxyProperty
 from . import on
-<<<<<<< HEAD
 from .bot import BotEvent, DataEvent, ensure_text_len
-=======
-from .bot import BotEvent, DataEvent, BotInitEvent, ensure_text_len
-
->>>>>>> 8bc44b3e
 
 MessageProperty = partial(ProxyProperty, "message", mutable=True)
 
@@ -80,18 +71,4 @@
     del MessageEvent.__event_lock__
 
 
-<<<<<<< HEAD
-on_message = on(MessageEvent)
-=======
-def reset_message_lock() -> None:
-    global _message_lock
-    _message_lock = None
-
-
-on_message = on(MessageEvent)
-
-
-@on(BotInitEvent)
-def _(event: BotInitEvent) -> None:
-    reset_message_lock()
->>>>>>> 8bc44b3e
+on_message = on(MessageEvent)